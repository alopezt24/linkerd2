//! This module handles all of the indexing logic without dealing with the specifics of how the
//! resources are laid out in the Kubernetes API. This makes the set of inputs and outputs explicit.
//!
//! The `Index` type exposes a single public method: `Index::pod_server_rx`, which is used to lookup
//! pod/ports by discovery clients.
//!
//! Its other methods, as well as the `NamespaceIndex` type, are only exposed within the crate to
//! facilitate indexing via `kubert::index` handlers, which are implemented in the `pod`, `server`,
//! `server_authorization`, etc. modules.

use crate::{defaults::DefaultPolicy, ClusterInfo};
use ahash::{AHashMap as HashMap, AHashSet as HashSet};
use anyhow::{bail, Result};
use linkerd_policy_controller_core::{
    ClientAuthentication, ClientAuthorization, IdentityMatch, InboundServer, IpNet, ProxyProtocol,
};
use linkerd_policy_controller_k8s_api::{
    self as k8s,
    policy::{server::Port, MeshTLSAuthenticationSpec, NetworkAuthenticationSpec},
};
use parking_lot::RwLock;
use std::{collections::hash_map::Entry, sync::Arc};
use tokio::sync::watch;

pub type SharedIndex = Arc<RwLock<Index>>;

/// Holds all indexing state. Owned and updated by a single task that processes watch events,
/// publishing results to the shared lookup map for quick lookups in the API server.
#[derive(Debug)]
pub struct Index {
    /// Holds per-namespace pod/server/authorization indexes.
    namespaces: HashMap<String, NamespaceIndex>,

    cluster_info: Arc<ClusterInfo>,
}

/// Holds the state of a single namespace.
#[derive(Debug)]
pub(crate) struct NamespaceIndex {
    cluster_info: Arc<ClusterInfo>,

    /// Holds per-pod port indexes.
    pods: HashMap<String, PodIndex>,

<<<<<<< HEAD
    /// Holds servers by-name
    servers: HashMap<String, ServerIndex>,

    /// Holds server authorizations by-name
    server_authorizations: HashMap<String, Arc<ServerAuthorization>>,

    authorization_policies: HashMap<String, Arc<AuthorizationPolicy>>,
    network_authentications: HashMap<String, Arc<NetworkAuthenticationSpec>>,
    meshtls_authentications: HashMap<String, Arc<MeshTLSAuthenticationSpec>>,
=======
    policy: PolicyIndex,
>>>>>>> ffe4f9a6
}

/// Per-pod settings, as configured by the pod's annotations.
#[derive(Debug, Default, PartialEq)]
pub(crate) struct PodSettings {
    pub require_id_ports: HashSet<u16>,
    pub opaque_ports: HashSet<u16>,
    pub default_policy: Option<DefaultPolicy>,
}

/// Selects `Server`s for a `ServerAuthoriation`
#[derive(Clone, Debug, PartialEq)]
pub(crate) enum ServerSelector {
    Name(String),
    Selector(k8s::labels::Selector),
}

/// A pod's port index.
#[derive(Debug)]
struct PodIndex {
    /// The pod's name. Used for logging.
    name: String,

    /// Holds pod metadata/config that can change.
    meta: PodMeta,

    /// The pod's named container ports. Used by `Server` port selectors.
    ///
    /// A pod may have multiple ports with the same name. E.g., each container may have its own
    /// `admin-http` port.
    port_names: HashMap<String, HashSet<u16>>,

    /// All known TCP server ports. This may be updated by `NamespaceIndex::reindex`--when a port is
    /// selected by a `Server`--or by `NamespaceIndex::get_pod_server` when a client discovers a
    /// port that has no configured server (and i.e. uses the default policy).
    port_servers: HashMap<u16, PodPortServer>,
}

/// Holds pod metadata/config that can change.
#[derive(Debug, PartialEq)]
struct PodMeta {
    /// The pod's labels. Used by `Server` pod selectors.
    labels: k8s::Labels,

    // Pod-specific settings (i.e., derived from annotations).
    settings: PodSettings,
}

/// Holds the state of a single port on a pod.
#[derive(Debug)]
struct PodPortServer {
    /// The name of the server resource that matches this port. Unset when no server resources match
    /// this pod/port (and, i.e., the default policy is used).
    name: Option<String>,

    /// A sender used to broadcast pod port server updates.
    tx: watch::Sender<InboundServer>,

    /// A receiver that is updated when the pod's server is updated.
    rx: watch::Receiver<InboundServer>,
}

/// Holds the state of policy resources for a single namespace.
#[derive(Debug)]
struct PolicyIndex {
    /// Holds servers by-name
    servers: HashMap<String, Server>,

    /// Holds server authorizations by-name
    server_authorizations: HashMap<String, ServerAuthorization>,

    cluster_info: Arc<ClusterInfo>,
}

/// The important parts of a `Server` resource.
#[derive(Debug)]
struct ServerIndex {
    meta: ServerMeta,

    server_authorizations: HashSet<String>,
    authorization_policies: HashSet<String>,
}

/// The important parts of a `Server` resource.
#[derive(Debug, PartialEq)]
struct ServerMeta {
    name: String,
    labels: k8s::Labels,
    pod_selector: k8s::labels::Selector,
    port_ref: Port,
    protocol: ProxyProtocol,
}

/// The important parts of a `ServerAuthorization` resource.
#[derive(Debug, PartialEq)]
struct ServerAuthorization {
    authz: ClientAuthorization,
    server_selector: ServerSelector,
}

#[derive(Clone, Debug, PartialEq)]
struct AuthorizationPolicy {
    target: AuthorizationPolicyTarget,
    authentications: Vec<AuthenticationTarget>,
}

#[derive(Clone, Debug, PartialEq)]
pub(crate) enum AuthorizationPolicyTarget {
    Server(String),
}

#[derive(Clone, Debug, PartialEq)]
pub(crate) enum AuthenticationTarget {
    Network {
        namespace: Option<String>,
        name: String,
    },
    MeshTLS {
        namespace: Option<String>,
        name: String,
    },
}

#[derive(Clone, Debug, PartialEq)]
pub enum Authentication {
    Network(Arc<NetworkAuthenticationSpec>),
    MeshTLS(Arc<MeshTLSAuthenticationSpec>),
}

// === impl Index ===

impl Index {
    pub fn shared(cluster_info: impl Into<Arc<ClusterInfo>>) -> SharedIndex {
        Arc::new(RwLock::new(Self {
            cluster_info: cluster_info.into(),
            namespaces: HashMap::default(),
        }))
    }

    /// Obtains a pod:port's server receiver.
    ///
    /// An error is returned if the pod is not found. If the port is not found, a default is server
    /// is created.
    pub fn pod_server_rx(
        &mut self,
        namespace: &str,
        pod: &str,
        port: u16,
    ) -> Result<watch::Receiver<InboundServer>> {
        let ns = self
            .namespaces
            .get_mut(namespace)
            .ok_or_else(|| anyhow::anyhow!("namespace not found: {}", namespace))?;
        let pod = ns
            .pods
            .get_mut(pod)
            .ok_or_else(|| anyhow::anyhow!("pod {}.{} not found", pod, namespace))?;
        Ok(pod
            .port_server_or_default(port, &*self.cluster_info)
            .rx
            .clone())
    }

    pub(crate) fn cluster_info(&self) -> &ClusterInfo {
        &*self.cluster_info
    }

    pub(crate) fn entry(&mut self, ns: String) -> Entry<'_, String, NamespaceIndex> {
        self.namespaces.entry(ns)
    }

    pub(crate) fn ns_or_default(&mut self, ns: impl ToString) -> &mut NamespaceIndex {
        self.namespaces
            .entry(ns.to_string())
            .or_insert_with(|| NamespaceIndex {
                pods: HashMap::default(),
<<<<<<< HEAD
                servers: HashMap::default(),
                server_authorizations: HashMap::default(),
                authorization_policies: HashMap::default(),
                network_authentications: HashMap::default(),
                meshtls_authentications: HashMap::default(),
            })
    }

    pub(crate) fn apply_authorization_policy(
        &mut self,
        namespace: String,
        name: String,
        target: AuthorizationPolicyTarget,
        authentications: Vec<AuthenticationTarget>,
    ) {
        let authz = match self.ns_or_default(&namespace).store_authorization_policy(
            name.clone(),
            target,
            authentications,
        ) {
            Some(authz) => authz,
            None => return, // no changes
        };

        let server = match authz.target {
            AuthorizationPolicyTarget::Server(ref server) => {
                match self
                    .namespaces
                    .get(&namespace)
                    .expect("namespace must exist")
                    .servers
                    .get(server)
                {
                    Some(s) => s.clone(),
                    None => {
                        tracing::debug!(%namespace, %name, %server, "authorization references unknown server");
                        return;
                    }
                }
            }
        };

        // Find all referenced authentications
        let authns = match self.gather_authentications(&namespace, &*authz.authentications) {
            Ok(authns) => authns,
            Err(error) => {
                tracing::debug!(%namespace, %name, %error, "authorization references unknown authentications");
                return;
            }
        };

        for pod in self
            .namespaces
            .get_mut(&namespace)
            .expect("namespace must exist")
            .pods
            .values_mut()
        {
            if server.meta.pod_selector.matches(&pod.labels) {}
        }
    }

    fn gather_authentications(
        &self,
        default_ns: &str,
        refs: &[AuthenticationTarget],
    ) -> Result<Vec<Authentication>> {
        refs.iter()
            .map(|ar| match ar {
                AuthenticationTarget::Network { namespace, name } => {
                    let ns = namespace.as_deref().unwrap_or(default_ns);
                    let nsidx = self.namespaces.get(ns).ok_or_else(|| {
                        anyhow::anyhow!("NetworkAuthentication {}.{} not found", name, ns)
                    })?;
                    let authn = nsidx.network_authentications.get(&*name).ok_or_else(|| {
                        anyhow::anyhow!("NetworkAuthentication {}.{} not found", name, ns)
                    })?;
                    Ok(Authentication::Network(authn.clone()))
                }
                AuthenticationTarget::MeshTLS { namespace, name } => {
                    let ns = namespace.as_deref().unwrap_or(default_ns);
                    let nsidx = self.namespaces.get(ns).ok_or_else(|| {
                        anyhow::anyhow!("MeshTLSAuthentication {}.{} not found", name, ns)
                    })?;
                    let authn = nsidx.meshtls_authentications.get(&*name).ok_or_else(|| {
                        anyhow::anyhow!("MeshTLSAuthentication {}.{} not found", name, ns)
                    })?;
                    Ok(Authentication::MeshTLS(authn.clone()))
                }
=======
                policy: PolicyIndex {
                    cluster_info: self.cluster_info.clone(),
                    servers: HashMap::default(),
                    server_authorizations: HashMap::default(),
                },
>>>>>>> ffe4f9a6
            })
            .collect()
    }
}

impl NamespaceIndex {
    /// Returns true if the index does not include any resources.
    pub(crate) fn is_empty(&self) -> bool {
        self.pods.is_empty()
            && self.policy.servers.is_empty()
            && self.policy.server_authorizations.is_empty()
    }

    /// Adds or updates a Pod.
    ///
    /// Labels may be updated but port names may not be updated after a pod is created.
    ///
    /// Returns true if the Pod was updated and false if it already existed and was unchanged.
    pub(crate) fn apply_pod(
        &mut self,
        name: &str,
        labels: k8s::Labels,
        port_names: HashMap<String, HashSet<u16>>,
        settings: PodSettings,
    ) -> Result<()> {
        let meta = PodMeta { labels, settings };
        let pod = match self.pods.entry(name.to_string()) {
            Entry::Vacant(entry) => entry.insert(PodIndex {
                name: name.to_string(),
                meta,
                port_names,
                port_servers: HashMap::default(),
            }),

            Entry::Occupied(entry) => {
                let pod = entry.into_mut();

                // Pod labels and annotations may change at runtime, but the port list may not
                if pod.port_names != port_names {
                    bail!("pod {} port names must not change", name);
                }

                // If there aren't meaningful changes, then don't bother doing any more work.
                if pod.meta == meta {
                    tracing::debug!(pod = %name, "No changes");
                    return Ok(());
                }
                tracing::debug!(pod = %name, "Updating");
                pod.meta = meta;
                pod
            }
        };

        pod.reindex_servers(&self.policy);

        Ok(())
    }

    /// Deletes a Pod from the index.
    pub(crate) fn delete_pod(&mut self, name: &str) {
        // Once the pod is removed, there's nothing else to update. Any open watches will complete.
        // No other parts of the index need to be updated.
        self.pods.remove(name);
    }

    /// Adds or updates a Server.
    ///
    /// Returns true if the Server was updated and false if it already existed and was unchanged.
    pub(crate) fn apply_server(
        &mut self,
        name: impl ToString,
        labels: k8s::Labels,
        pod_selector: k8s::labels::Selector,
        port_ref: Port,
        protocol: Option<ProxyProtocol>,
    ) {
        let server = Server {
<<<<<<< HEAD
            meta: ServerMeta {
                name: name.to_string(),
                labels,
                pod_selector,
                port_ref,
                protocol,
            },
            authorization_policies: HashMap::default(),
            server_authorizations: HashMap::default(),
        };

        let server = match self.servers.entry(name.to_string()) {
            Entry::Vacant(entry) => entry.insert(server),
            Entry::Occupied(entry) => {
                let srv = entry.into_mut();
                if srv.meta == server.meta {
                    tracing::debug!(server = %server.meta.name, "No changes");
                    return;
                }
                tracing::debug!(server = %server.meta.name, "Updating");
                *srv = server;
                srv
            }
        };

        for (sazname, saz) in self.server_authorizations.iter() {
            if saz.server_selector.selects(&server.meta) {
                server.server_authorizations.insert(sazname.clone());
            }
        }
        // TODO authorization polcies

        for pod in self.pods.values_mut() {
            if server.meta.pod_selector.matches(&pod.labels) {
                // If the server selects the pod, then update all matching ports on the pod.
                let s = mk_inbound_server(
                    &server.meta,
                    mk_client_authzs(server, &self.server_authorizations), // TODO authorization policies
                );
                for port in pod.select_ports(&server.meta.port_ref).into_iter() {
                    pod.update_server(port, name.to_string(), s.clone());
                }
            } else {
                // If the server used to select the pod but no longer does, then we need to revert
                // it to the pod's default server.
                //
                // We need to create a new vector of server ports so we can access `pod` mutably.
                #[allow(clippy::needless_collect)]
                let server_ports = pod
                    .port_servers
                    .iter()
                    .filter_map(|(port, ps)| {
                        if ps.name.as_ref() == Some(&server.meta.name) {
                            Some(port)
                        } else {
                            None
                        }
                    })
                    .copied()
                    .collect::<Vec<_>>();
                for port in server_ports.into_iter() {
                    pod.set_default_server(port, &self.cluster_info);
                }
=======
            name: name.to_string(),
            labels,
            pod_selector,
            port_ref,
            protocol: protocol.unwrap_or(ProxyProtocol::Detect {
                timeout: self.policy.cluster_info.default_detect_timeout,
            }),
        };

        match self.policy.servers.entry(name.to_string()) {
            Entry::Vacant(entry) => {
                entry.insert(server);
            }
            Entry::Occupied(entry) => {
                let srv = entry.into_mut();
                if *srv == server {
                    tracing::debug!(server = %server.name, "no changes");
                    return;
                }
                tracing::debug!(server = %server.name, "updating");
                *srv = server;
>>>>>>> ffe4f9a6
            }
        }

        // This could be more nuanced to eliminate needless work, but this comes with
        // complexity. For now, we optimize for clarity.
        self.reindex_all_pods();
    }

    /// Deletes a Server from the index, reverting all pods that use it to use their default server.
    ///
    /// Returns true if the Server was deleted and false if it did not exist.
    pub(crate) fn delete_server(&mut self, name: &str) {
        if self.policy.servers.remove(name).is_some() {
            self.reindex_all_pods();
        }
    }

    /// Adds or updates a ServerAuthorization.
    ///
    /// Returns true if the ServerAuthorization was updated and false if it already existed and was
    /// unchanged.
    pub(crate) fn apply_server_authorization(
        &mut self,
        name: impl ToString,
        server_selector: ServerSelector,
        authz: ClientAuthorization,
    ) {
        let server_authz = ServerAuthorization {
            authz,
            server_selector,
        };
        match self.policy.server_authorizations.entry(name.to_string()) {
            Entry::Vacant(entry) => {
                entry.insert(server_authz);
            }
            Entry::Occupied(entry) => {
                let saz = entry.into_mut();
                if *saz == server_authz {
                    return;
                }
                *saz = server_authz;
            }
        };

        self.reindex_all_pods()
    }

    /// Deletes a ServerAuthorization from the index.
    pub(crate) fn delete_server_authorization(&mut self, name: &str) {
        if self.policy.server_authorizations.remove(name).is_some() {
            self.reindex_all_pods()
        }
    }

    /// Updates all pod servers in the cluster.
    ///
    /// This may be a computationally expensive operation in clusters with many resources in a
    /// single namespace.
    //
    // We could implement more nuanced approaches, but this is simpler until we are sure we need the
    // complexity.
    fn reindex_all_pods(&mut self) {
        for pod in self.pods.values_mut() {
            pod.reindex_servers(&self.policy);
        }
    }

    fn store_authorization_policy(
        &mut self,
        name: impl ToString,
        target: AuthorizationPolicyTarget,
        authentications: Vec<AuthenticationTarget>,
    ) -> Option<Arc<AuthorizationPolicy>> {
        let authz = AuthorizationPolicy {
            target,
            authentications,
        };
        match self.authorization_policies.entry(name.to_string()) {
            Entry::Vacant(entry) => Some(entry.insert(Arc::new(authz)).clone()),
            Entry::Occupied(entry) => {
                let ap = entry.into_mut();
                if **ap == authz {
                    return None;
                }
                *ap = Arc::new(authz);
                Some(ap.clone())
            }
        }
    }

    pub(crate) fn delete_authorization_policy(&mut self, _name: &str) {
        unimplemented!()
    }

    #[allow(dead_code)]
    pub(crate) fn apply_meshtls_authentication(
        &mut self,
        _name: impl ToString,
        _target: AuthorizationPolicyTarget,
    ) {
        unimplemented!()
    }

    #[allow(dead_code)]
    pub(crate) fn delete_meshtls_authentication(&mut self, _name: &str) {
        unimplemented!()
    }

    #[allow(dead_code)]
    pub(crate) fn apply_network_authentication(
        &mut self,
        _name: impl ToString,
        _target: AuthorizationPolicyTarget,
    ) {
        unimplemented!()
    }

    #[allow(dead_code)]
    pub(crate) fn delete_network_authentication(&mut self, _name: &str) {
        unimplemented!()
    }
}

// === impl PodIndex ===

impl PodIndex {
    /// Determines the policies for ports on this pod.
    fn reindex_servers(&mut self, policy: &PolicyIndex) {
        // Keep track of which ports were already indexed to determine whether it needs to be reset
        // to the default policy.
        let mut ports = self.port_servers.keys().copied().collect::<HashSet<_>>();

        for (srvname, server) in policy.servers.iter() {
            if server.pod_selector.matches(&self.meta.labels) {
                for port in self.select_ports(&server.port_ref).into_iter() {
                    self.update_server(port, srvname, policy.mk_inbound_server(server));
                    ports.remove(&port);
                }
            }
        }

        // Reset all remaining ports to the default policy.
        for port in ports.into_iter() {
            self.set_default_server(port, &policy.cluster_info);
        }
    }

    /// Updates a pod-port to use the given named server.
    ///
    /// The name is used explicity (and not derived from the `server` itself) to ensure that we're
    /// not handling a default server.
    fn update_server(&mut self, port: u16, name: &str, server: InboundServer) {
        match self.port_servers.entry(port) {
            Entry::Vacant(entry) => {
                let (tx, rx) = watch::channel(server);
                entry.insert(PodPortServer {
                    name: Some(name.to_string()),
                    tx,
                    rx,
                });
            }

            Entry::Occupied(mut entry) => {
                let ps = entry.get_mut();

                // Avoid sending redundant updates.
                if ps.name.as_deref() == Some(name) && *ps.rx.borrow() == server {
                    return;
                }

                // If the port's server previously matched a different server, this can either mean
                // that multiple servers currently match the pod:port, or that we're in the middle
                // of an update. We make the opportunistic choice to assume the cluster is
                // configured coherently so we take the update. The admission controller should
                // prevent conflicts.
                ps.name = Some(name.to_string());
                ps.tx.send(server).expect("a receiver is held by the index");
            }
        }
    }

    /// Updates a pod-port to use the given named server.
    fn set_default_server(&mut self, port: u16, config: &ClusterInfo) {
        let server = Self::default_inbound_server(port, &self.meta.settings, config);
        tracing::debug!(pod = %self.name, %port, server = %config.default_policy, "Setting default server");
        match self.port_servers.entry(port) {
            Entry::Vacant(entry) => {
                let (tx, rx) = watch::channel(server);
                entry.insert(PodPortServer { name: None, tx, rx });
            }

            Entry::Occupied(mut entry) => {
                let ps = entry.get_mut();

                // Avoid sending redundant updates.
                if *ps.rx.borrow() == server {
                    return;
                }

                ps.name = None;
                ps.tx.send(server).expect("a receiver is held by the index");
            }
        }
    }

    /// Enumerates ports.
    ///
    /// A named port may refer to an arbitrary number of port numbers.
    fn select_ports(&mut self, port_ref: &Port) -> Vec<u16> {
        match port_ref {
            Port::Number(p) => Some(*p).into_iter().collect(),
            Port::Name(name) => self
                .port_names
                .get(name)
                .cloned()
                .into_iter()
                .flatten()
                .collect(),
        }
    }

    fn port_server_or_default(&mut self, port: u16, config: &ClusterInfo) -> &mut PodPortServer {
        match self.port_servers.entry(port) {
            Entry::Occupied(entry) => entry.into_mut(),
            Entry::Vacant(entry) => {
                let (tx, rx) = watch::channel(Self::default_inbound_server(
                    port,
                    &self.meta.settings,
                    config,
                ));
                entry.insert(PodPortServer { name: None, tx, rx })
            }
        }
    }

<<<<<<< HEAD
impl ServerSelector {
    fn selects(&self, server: &ServerMeta) -> bool {
        match self {
            Self::Name(n) => *n == server.name,
            Self::Selector(selector) => selector.matches(&server.labels),
        }
    }
}
=======
    fn default_inbound_server(
        port: u16,
        settings: &PodSettings,
        config: &ClusterInfo,
    ) -> InboundServer {
        let protocol = if settings.opaque_ports.contains(&port) {
            ProxyProtocol::Opaque
        } else {
            ProxyProtocol::Detect {
                timeout: config.default_detect_timeout,
            }
        };
>>>>>>> ffe4f9a6

        let mut policy = settings.default_policy.unwrap_or(config.default_policy);
        if settings.require_id_ports.contains(&port) {
            if let DefaultPolicy::Allow {
                ref mut authenticated_only,
                ..
            } = policy
            {
                *authenticated_only = true;
            }
        }

        let mut authorizations = HashMap::default();
        if let DefaultPolicy::Allow {
            authenticated_only,
            cluster_only,
        } = policy
        {
            let authentication = if authenticated_only {
                ClientAuthentication::TlsAuthenticated(vec![IdentityMatch::Suffix(vec![])])
            } else {
                ClientAuthentication::Unauthenticated
            };
            let networks = if cluster_only {
                config.networks.iter().copied().map(Into::into).collect()
            } else {
                vec![
                    "0.0.0.0/0".parse::<IpNet>().unwrap().into(),
                    "::/0".parse::<IpNet>().unwrap().into(),
                ]
            };
            authorizations.insert(
                format!("default:{}", policy),
                ClientAuthorization {
                    authentication,
                    networks,
                },
            );
        };

        InboundServer {
            name: format!("default:{}", policy),
            protocol,
            authorizations,
        }
    }
}

// === impl PolicyIndex ===

impl PolicyIndex {
    fn mk_client_authzs(&self, server: &Server) -> HashMap<String, ClientAuthorization> {
        self.server_authorizations
            .iter()
            .filter_map(move |(name, saz)| {
                if saz.server_selector.selects(server) {
                    Some((name.to_string(), saz.authz.clone()))
                } else {
                    None
                }
            })
            .collect()
    }

<<<<<<< HEAD
fn mk_client_authzs(
    server: &ServerIndex,
    server_authzs: &HashMap<String, Arc<ServerAuthorization>>,
) -> HashMap<String, ClientAuthorization> {
    server
        .server_authorizations
        .iter()
        .filter_map(|name| {
            server_authzs
                .get(name)
                .map(|saz| (name.to_string(), saz.authz.clone()))
        })
        .collect()
}

fn mk_inbound_server(
    server: &ServerMeta,
    authorizations: HashMap<String, ClientAuthorization>,
) -> InboundServer {
    InboundServer {
        name: server.name.clone(),
        protocol: server.protocol.clone(),
        authorizations,
=======
    fn mk_inbound_server(&self, server: &Server) -> InboundServer {
        InboundServer {
            name: server.name.clone(),
            protocol: server.protocol.clone(),
            authorizations: self.mk_client_authzs(server),
        }
    }
}

// === impl ServerSelector ===

impl ServerSelector {
    fn selects(&self, server: &Server) -> bool {
        match self {
            Self::Name(n) => *n == server.name,
            Self::Selector(selector) => selector.matches(&server.labels),
        }
>>>>>>> ffe4f9a6
    }
}<|MERGE_RESOLUTION|>--- conflicted
+++ resolved
@@ -37,24 +37,10 @@
 /// Holds the state of a single namespace.
 #[derive(Debug)]
 pub(crate) struct NamespaceIndex {
-    cluster_info: Arc<ClusterInfo>,
-
     /// Holds per-pod port indexes.
     pods: HashMap<String, PodIndex>,
 
-<<<<<<< HEAD
-    /// Holds servers by-name
-    servers: HashMap<String, ServerIndex>,
-
-    /// Holds server authorizations by-name
-    server_authorizations: HashMap<String, Arc<ServerAuthorization>>,
-
-    authorization_policies: HashMap<String, Arc<AuthorizationPolicy>>,
-    network_authentications: HashMap<String, Arc<NetworkAuthenticationSpec>>,
-    meshtls_authentications: HashMap<String, Arc<MeshTLSAuthenticationSpec>>,
-=======
     policy: PolicyIndex,
->>>>>>> ffe4f9a6
 }
 
 /// Per-pod settings, as configured by the pod's annotations.
@@ -123,32 +109,25 @@
     /// Holds servers by-name
     servers: HashMap<String, Server>,
 
-    /// Holds server authorizations by-name
+    authorization_policies: HashMap<String, Arc<AuthorizationPolicy>>,
+    network_authentications: HashMap<String, Arc<NetworkAuthenticationSpec>>,
+    meshtls_authentications: HashMap<String, Arc<MeshTLSAuthenticationSpec>>,
+
     server_authorizations: HashMap<String, ServerAuthorization>,
 
     cluster_info: Arc<ClusterInfo>,
 }
 
-/// The important parts of a `Server` resource.
-#[derive(Debug)]
-struct ServerIndex {
-    meta: ServerMeta,
-
-    server_authorizations: HashSet<String>,
-    authorization_policies: HashSet<String>,
-}
-
-/// The important parts of a `Server` resource.
+/// The parts of a `Server` resource that can change.
 #[derive(Debug, PartialEq)]
-struct ServerMeta {
-    name: String,
+struct Server {
     labels: k8s::Labels,
     pod_selector: k8s::labels::Selector,
     port_ref: Port,
     protocol: ProxyProtocol,
 }
 
-/// The important parts of a `ServerAuthorization` resource.
+/// The parts of a `ServerAuthorization` resource that can chagne.
 #[derive(Debug, PartialEq)]
 struct ServerAuthorization {
     authz: ClientAuthorization,
@@ -231,12 +210,14 @@
             .entry(ns.to_string())
             .or_insert_with(|| NamespaceIndex {
                 pods: HashMap::default(),
-<<<<<<< HEAD
-                servers: HashMap::default(),
-                server_authorizations: HashMap::default(),
-                authorization_policies: HashMap::default(),
-                network_authentications: HashMap::default(),
-                meshtls_authentications: HashMap::default(),
+                policy: PolicyIndex {
+                    cluster_info: self.cluster_info.clone(),
+                    servers: HashMap::default(),
+                    server_authorizations: HashMap::default(),
+                    authorization_policies: HashMap::default(),
+                    network_authentications: HashMap::default(),
+                    meshtls_authentications: HashMap::default(),
+                },
             })
     }
 
@@ -262,6 +243,7 @@
                     .namespaces
                     .get(&namespace)
                     .expect("namespace must exist")
+                    .policy
                     .servers
                     .get(server)
                 {
@@ -290,7 +272,7 @@
             .pods
             .values_mut()
         {
-            if server.meta.pod_selector.matches(&pod.labels) {}
+            if server.pod_selector.matches(&pod.meta.labels) {}
         }
     }
 
@@ -306,9 +288,13 @@
                     let nsidx = self.namespaces.get(ns).ok_or_else(|| {
                         anyhow::anyhow!("NetworkAuthentication {}.{} not found", name, ns)
                     })?;
-                    let authn = nsidx.network_authentications.get(&*name).ok_or_else(|| {
-                        anyhow::anyhow!("NetworkAuthentication {}.{} not found", name, ns)
-                    })?;
+                    let authn = nsidx
+                        .policy
+                        .network_authentications
+                        .get(&*name)
+                        .ok_or_else(|| {
+                            anyhow::anyhow!("NetworkAuthentication {}.{} not found", name, ns)
+                        })?;
                     Ok(Authentication::Network(authn.clone()))
                 }
                 AuthenticationTarget::MeshTLS { namespace, name } => {
@@ -316,18 +302,15 @@
                     let nsidx = self.namespaces.get(ns).ok_or_else(|| {
                         anyhow::anyhow!("MeshTLSAuthentication {}.{} not found", name, ns)
                     })?;
-                    let authn = nsidx.meshtls_authentications.get(&*name).ok_or_else(|| {
-                        anyhow::anyhow!("MeshTLSAuthentication {}.{} not found", name, ns)
-                    })?;
+                    let authn = nsidx
+                        .policy
+                        .meshtls_authentications
+                        .get(&*name)
+                        .ok_or_else(|| {
+                            anyhow::anyhow!("MeshTLSAuthentication {}.{} not found", name, ns)
+                        })?;
                     Ok(Authentication::MeshTLS(authn.clone()))
                 }
-=======
-                policy: PolicyIndex {
-                    cluster_info: self.cluster_info.clone(),
-                    servers: HashMap::default(),
-                    server_authorizations: HashMap::default(),
-                },
->>>>>>> ffe4f9a6
             })
             .collect()
     }
@@ -398,79 +381,13 @@
     /// Returns true if the Server was updated and false if it already existed and was unchanged.
     pub(crate) fn apply_server(
         &mut self,
-        name: impl ToString,
+        name: &str,
         labels: k8s::Labels,
         pod_selector: k8s::labels::Selector,
         port_ref: Port,
         protocol: Option<ProxyProtocol>,
     ) {
         let server = Server {
-<<<<<<< HEAD
-            meta: ServerMeta {
-                name: name.to_string(),
-                labels,
-                pod_selector,
-                port_ref,
-                protocol,
-            },
-            authorization_policies: HashMap::default(),
-            server_authorizations: HashMap::default(),
-        };
-
-        let server = match self.servers.entry(name.to_string()) {
-            Entry::Vacant(entry) => entry.insert(server),
-            Entry::Occupied(entry) => {
-                let srv = entry.into_mut();
-                if srv.meta == server.meta {
-                    tracing::debug!(server = %server.meta.name, "No changes");
-                    return;
-                }
-                tracing::debug!(server = %server.meta.name, "Updating");
-                *srv = server;
-                srv
-            }
-        };
-
-        for (sazname, saz) in self.server_authorizations.iter() {
-            if saz.server_selector.selects(&server.meta) {
-                server.server_authorizations.insert(sazname.clone());
-            }
-        }
-        // TODO authorization polcies
-
-        for pod in self.pods.values_mut() {
-            if server.meta.pod_selector.matches(&pod.labels) {
-                // If the server selects the pod, then update all matching ports on the pod.
-                let s = mk_inbound_server(
-                    &server.meta,
-                    mk_client_authzs(server, &self.server_authorizations), // TODO authorization policies
-                );
-                for port in pod.select_ports(&server.meta.port_ref).into_iter() {
-                    pod.update_server(port, name.to_string(), s.clone());
-                }
-            } else {
-                // If the server used to select the pod but no longer does, then we need to revert
-                // it to the pod's default server.
-                //
-                // We need to create a new vector of server ports so we can access `pod` mutably.
-                #[allow(clippy::needless_collect)]
-                let server_ports = pod
-                    .port_servers
-                    .iter()
-                    .filter_map(|(port, ps)| {
-                        if ps.name.as_ref() == Some(&server.meta.name) {
-                            Some(port)
-                        } else {
-                            None
-                        }
-                    })
-                    .copied()
-                    .collect::<Vec<_>>();
-                for port in server_ports.into_iter() {
-                    pod.set_default_server(port, &self.cluster_info);
-                }
-=======
-            name: name.to_string(),
             labels,
             pod_selector,
             port_ref,
@@ -486,12 +403,11 @@
             Entry::Occupied(entry) => {
                 let srv = entry.into_mut();
                 if *srv == server {
-                    tracing::debug!(server = %server.name, "no changes");
+                    tracing::debug!(server = %name, "no changes");
                     return;
                 }
-                tracing::debug!(server = %server.name, "updating");
+                tracing::debug!(server = %name, "updating");
                 *srv = server;
->>>>>>> ffe4f9a6
             }
         }
 
@@ -569,7 +485,7 @@
             target,
             authentications,
         };
-        match self.authorization_policies.entry(name.to_string()) {
+        match self.policy.authorization_policies.entry(name.to_string()) {
             Entry::Vacant(entry) => Some(entry.insert(Arc::new(authz)).clone()),
             Entry::Occupied(entry) => {
                 let ap = entry.into_mut();
@@ -627,7 +543,8 @@
         for (srvname, server) in policy.servers.iter() {
             if server.pod_selector.matches(&self.meta.labels) {
                 for port in self.select_ports(&server.port_ref).into_iter() {
-                    self.update_server(port, srvname, policy.mk_inbound_server(server));
+                    let s = policy.mk_inbound_server(srvname.clone(), server);
+                    self.update_server(port, srvname, s);
                     ports.remove(&port);
                 }
             }
@@ -727,16 +644,6 @@
         }
     }
 
-<<<<<<< HEAD
-impl ServerSelector {
-    fn selects(&self, server: &ServerMeta) -> bool {
-        match self {
-            Self::Name(n) => *n == server.name,
-            Self::Selector(selector) => selector.matches(&server.labels),
-        }
-    }
-}
-=======
     fn default_inbound_server(
         port: u16,
         settings: &PodSettings,
@@ -749,7 +656,6 @@
                 timeout: config.default_detect_timeout,
             }
         };
->>>>>>> ffe4f9a6
 
         let mut policy = settings.default_policy.unwrap_or(config.default_policy);
         if settings.require_id_ports.contains(&port) {
@@ -805,7 +711,7 @@
         self.server_authorizations
             .iter()
             .filter_map(move |(name, saz)| {
-                if saz.server_selector.selects(server) {
+                if saz.server_selector.selects(name, &server.labels) {
                     Some((name.to_string(), saz.authz.clone()))
                 } else {
                     None
@@ -814,34 +720,9 @@
             .collect()
     }
 
-<<<<<<< HEAD
-fn mk_client_authzs(
-    server: &ServerIndex,
-    server_authzs: &HashMap<String, Arc<ServerAuthorization>>,
-) -> HashMap<String, ClientAuthorization> {
-    server
-        .server_authorizations
-        .iter()
-        .filter_map(|name| {
-            server_authzs
-                .get(name)
-                .map(|saz| (name.to_string(), saz.authz.clone()))
-        })
-        .collect()
-}
-
-fn mk_inbound_server(
-    server: &ServerMeta,
-    authorizations: HashMap<String, ClientAuthorization>,
-) -> InboundServer {
-    InboundServer {
-        name: server.name.clone(),
-        protocol: server.protocol.clone(),
-        authorizations,
-=======
-    fn mk_inbound_server(&self, server: &Server) -> InboundServer {
+    fn mk_inbound_server(&self, name: String, server: &Server) -> InboundServer {
         InboundServer {
-            name: server.name.clone(),
+            name,
             protocol: server.protocol.clone(),
             authorizations: self.mk_client_authzs(server),
         }
@@ -851,11 +732,10 @@
 // === impl ServerSelector ===
 
 impl ServerSelector {
-    fn selects(&self, server: &Server) -> bool {
+    fn selects(&self, name: &str, labels: &k8s::Labels) -> bool {
         match self {
-            Self::Name(n) => *n == server.name,
-            Self::Selector(selector) => selector.matches(&server.labels),
-        }
->>>>>>> ffe4f9a6
+            Self::Name(n) => *n == name,
+            Self::Selector(selector) => selector.matches(labels),
+        }
     }
 }
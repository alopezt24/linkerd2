package healthcheck

import (
	"context"
	"crypto/x509"
	"errors"
	"fmt"
	"strings"

	"github.com/linkerd/linkerd2/controller/gen/public"
	"github.com/linkerd/linkerd2/pkg/multicluster"
	"github.com/linkerd/linkerd2/pkg/servicemirror"
	corev1 "k8s.io/api/core/v1"

	"github.com/linkerd/linkerd2/pkg/k8s"
	"github.com/linkerd/linkerd2/pkg/tls"
	metav1 "k8s.io/apimachinery/pkg/apis/meta/v1"
	"k8s.io/client-go/tools/clientcmd"
)

const (
	// LinkerdMulticlusterChecks adds a series of checks to validate a
	// multicluster setup.
	LinkerdMulticlusterChecks CategoryID = "linkerd-multicluster"

	linkerdServiceMirrorComponentName      = "service-mirror"
	linkerdServiceMirrorServiceAccountName = "linkerd-service-mirror-%s"
	linkerdServiceMirrorClusterRoleName    = "linkerd-service-mirror-access-local-resources-%s"
	linkerdServiceMirrorRoleName           = "linkerd-service-mirror-read-remote-creds-%s"
)

func (hc *HealthChecker) multiClusterCategory() []category {
	return []category{
		{
			id: LinkerdMulticlusterChecks,
			checkers: []checker{
				/* Link checks */
				{
					description: "Link CRD exists",
					hintAnchor:  "l5d-multicluster-link-crd-exists",
					fatal:       true,
					check: func(ctx context.Context) error {
						return hc.checkLinkCRD(ctx)
					},
				},
				{
					description: "Link resources are valid",
					hintAnchor:  "l5d-multicluster-links-are-valid",
					fatal:       true,
					check: func(ctx context.Context) error {
						if hc.Options.MultiCluster {
							return hc.checkLinks(ctx)
						}
						return &SkipError{Reason: "not checking muticluster"}
					},
				},
				/* Target cluster access checks */
				{
					description: "remote cluster access credentials are valid",
					hintAnchor:  "l5d-smc-target-clusters-access",
					check: func(ctx context.Context) error {
						if hc.Options.MultiCluster {
							return hc.checkRemoteClusterConnectivity(ctx)
						}
						return &SkipError{Reason: "not checking muticluster"}
					},
				},
				{
					description: "clusters share trust anchors",
					hintAnchor:  "l5d-multicluster-clusters-share-anchors",
					check: func(ctx context.Context) error {
						if hc.Options.MultiCluster {
							return hc.checkRemoteClusterAnchors(ctx)
						}
						return &SkipError{Reason: "not checking muticluster"}
					},
				},
				/* Service mirror controller checks */
				{
					description: "service mirror controller has required permissions",
					hintAnchor:  "l5d-multicluster-source-rbac-correct",
					check: func(ctx context.Context) error {
						if hc.Options.MultiCluster {
							return hc.checkServiceMirrorLocalRBAC(ctx)
						}
						return &SkipError{Reason: "not checking muticluster"}
					},
				},
				{
					description:         "service mirror controllers are running",
					hintAnchor:          "l5d-multicluster-service-mirror-running",
					retryDeadline:       hc.RetryDeadline,
					surfaceErrorOnRetry: true,
					check: func(ctx context.Context) error {
						if hc.Options.MultiCluster {
							return hc.checkServiceMirrorController(ctx)
						}
						return &SkipError{Reason: "not checking muticluster"}
					},
				},
				/* Gateway mirror checks */
				{
					description: "all gateway mirrors are healthy",
					hintAnchor:  "l5d-multicluster-gateways-endpoints",
					check: func(ctx context.Context) error {
						if hc.Options.MultiCluster {
							return hc.checkIfGatewayMirrorsHaveEndpoints(ctx)
						}
						return &SkipError{Reason: "not checking muticluster"}
					},
				},
				/* Mirror service checks */
				{
					description: "all mirror services have endpoints",
					hintAnchor:  "l5d-multicluster-services-endpoints",
					check: func(ctx context.Context) error {
						if hc.Options.MultiCluster {
							return hc.checkIfMirrorServicesHaveEndpoints(ctx)
						}
						return &SkipError{Reason: "not checking muticluster"}
					},
				},
				{
					description: "all mirror services are part of a Link",
					hintAnchor:  "l5d-multicluster-orphaned-services",
					warning:     true,
					check: func(ctx context.Context) error {
						if hc.Options.MultiCluster {
							return hc.checkForOrphanedServices(ctx)
						}
						return &SkipError{Reason: "not checking muticluster"}
					},
				},
			},
		},
	}
}

/* Link checks */

func (hc *HealthChecker) checkLinkCRD(ctx context.Context) error {
	err := k8s.LinkAccess(ctx, hc.kubeAPI.Interface)
	if err == nil {
		hc.Options.MultiCluster = true
		return nil
	}
	if !hc.Options.MultiCluster {
		return &SkipError{Reason: "not checking muticluster"}
	}
	return fmt.Errorf("multicluster.linkerd.io/Link CRD is missing: %s", err)
}

func (hc *HealthChecker) checkLinks(ctx context.Context) error {
	links, err := multicluster.GetLinks(ctx, hc.kubeAPI.DynamicClient)
	if err != nil {
		return err
	}
	if len(links) == 0 {
		return &SkipError{Reason: "no links detected"}
	}
	linkNames := []string{}
	for _, l := range links {
		linkNames = append(linkNames, fmt.Sprintf("\t* %s", l.TargetClusterName))
	}
	hc.links = links
	return &VerboseSuccess{Message: strings.Join(linkNames, "\n")}
}

/* Service mirror controller checks */

func (hc *HealthChecker) checkServiceMirrorLocalRBAC(ctx context.Context) error {
	links := []string{}
	errors := []string{}

	for _, link := range hc.links {

		err := hc.checkServiceAccounts(
			ctx,
			[]string{fmt.Sprintf(linkerdServiceMirrorServiceAccountName, link.TargetClusterName)},
			link.Namespace,
			serviceMirrorComponentsSelector(link.TargetClusterName),
		)
		if err != nil {
			errors = append(errors, err.Error())
		}

		err = hc.checkClusterRoles(
			ctx,
			true,
			[]string{fmt.Sprintf(linkerdServiceMirrorClusterRoleName, link.TargetClusterName)},
			serviceMirrorComponentsSelector(link.TargetClusterName),
		)
		if err != nil {
			errors = append(errors, err.Error())
		}

		err = hc.checkClusterRoleBindings(
			ctx,
			true,
			[]string{fmt.Sprintf(linkerdServiceMirrorClusterRoleName, link.TargetClusterName)},
			serviceMirrorComponentsSelector(link.TargetClusterName),
		)
		if err != nil {
			errors = append(errors, err.Error())
		}

		err = hc.checkRoles(
			ctx,
			true,
			link.Namespace,
			[]string{fmt.Sprintf(linkerdServiceMirrorRoleName, link.TargetClusterName)},
			serviceMirrorComponentsSelector(link.TargetClusterName),
		)
		if err != nil {
			errors = append(errors, err.Error())
		}

		err = hc.checkRoleBindings(
			ctx,
			true,
			link.Namespace,
			[]string{fmt.Sprintf(linkerdServiceMirrorRoleName, link.TargetClusterName)},
			serviceMirrorComponentsSelector(link.TargetClusterName),
		)
		if err != nil {
			errors = append(errors, err.Error())
		}

		links = append(links, fmt.Sprintf("\t* %s", link.TargetClusterName))
	}
	if len(errors) > 0 {
		return fmt.Errorf(strings.Join(errors, "\n"))
	}

	if len(links) == 0 {
		return &SkipError{Reason: "no links"}
	}

	return &VerboseSuccess{Message: strings.Join(links, "\n")}
}

func (hc *HealthChecker) checkServiceMirrorController(ctx context.Context) error {

	errors := []error{}
	clusterNames := []string{}

	for _, link := range hc.links {
		options := metav1.ListOptions{
			LabelSelector: serviceMirrorComponentsSelector(link.TargetClusterName),
		}
		result, err := hc.kubeAPI.AppsV1().Deployments(corev1.NamespaceAll).List(ctx, options)
		if err != nil {
			return err
		}

		if len(result.Items) > 1 {
			errors = append(errors, fmt.Errorf("* too many service mirror controller deployments for Link %s", link.TargetClusterName))
			continue
		}
		if len(result.Items) == 0 {
			errors = append(errors, fmt.Errorf("* no service mirror controller deployment for Link %s", link.TargetClusterName))
			continue
		}

		controller := result.Items[0]
		if controller.Status.AvailableReplicas < 1 {
			errors = append(errors, fmt.Errorf("* service mirror controller is not available: %s/%s", controller.Namespace, controller.Name))
			continue
		}
		clusterNames = append(clusterNames, fmt.Sprintf("\t* %s", link.TargetClusterName))
	}
	if len(errors) > 0 {
		return joinErrors(errors, 2)
	}

	if len(clusterNames) == 0 {
		return &SkipError{Reason: "no links"}
	}

	return &VerboseSuccess{Message: strings.Join(clusterNames, "\n")}
}

/* Target cluster access checks */

func (hc *HealthChecker) checkRemoteClusterConnectivity(ctx context.Context) error {
	errors := []error{}
	links := []string{}
	for _, link := range hc.links {
		// Load the credentials secret
		secret, err := hc.kubeAPI.Interface.CoreV1().Secrets(link.Namespace).Get(ctx, link.ClusterCredentialsSecret, metav1.GetOptions{})
		if err != nil {
			errors = append(errors, fmt.Errorf("* secret: [%s/%s]: %s", link.Namespace, link.ClusterCredentialsSecret, err))
			continue
		}

		config, err := servicemirror.ParseRemoteClusterSecret(secret)

		if err != nil {
			errors = append(errors, fmt.Errorf("* secret: [%s/%s]: could not parse config secret: %s", secret.Namespace, secret.Name, err))
			continue
		}

		clientConfig, err := clientcmd.RESTConfigFromKubeConfig(config)
		if err != nil {
			errors = append(errors, fmt.Errorf("* secret: [%s/%s] cluster: [%s]: unable to parse api config: %s", secret.Namespace, secret.Name, link.TargetClusterName, err))
			continue
		}

		remoteAPI, err := k8s.NewAPIForConfig(clientConfig, "", []string{}, requestTimeout)
		if err != nil {
			errors = append(errors, fmt.Errorf("* secret: [%s/%s] cluster: [%s]: could not instantiate api for target cluster: %s", secret.Namespace, secret.Name, link.TargetClusterName, err))
			continue
		}

		// We use this call just to check connectivity.
		_, err = remoteAPI.Discovery().ServerVersion()
		if err != nil {
			errors = append(errors, fmt.Errorf("* failed to connect to API for cluster: [%s]: %s", link.TargetClusterName, err))
			continue
		}

		verbs := []string{"get", "list", "watch"}
		for _, verb := range verbs {
			if err := hc.checkCanPerformAction(ctx, remoteAPI, verb, corev1.NamespaceAll, "", "v1", "services"); err != nil {
				errors = append(errors, fmt.Errorf("* missing service permission [%s] for cluster [%s]: %s", verb, link.TargetClusterName, err))
			}
		}

		links = append(links, fmt.Sprintf("\t* %s", link.TargetClusterName))
	}

	if len(errors) > 0 {
		return joinErrors(errors, 2)
	}

	if len(links) == 0 {
		return &SkipError{Reason: "no links"}
	}

	return &VerboseSuccess{Message: strings.Join(links, "\n")}
}

<<<<<<< HEAD
func (hc *HealthChecker) checkRemoteClusterAnchors() error {
	localAnchors, err := tls.DecodePEMCertificates(hc.linkerdConfig.Global.IdentityTrustAnchorsPEM)
=======
func (hc *HealthChecker) checkRemoteClusterAnchors(ctx context.Context) error {
	localAnchors, err := tls.DecodePEMCertificates(hc.linkerdConfig.Global.IdentityContext.TrustAnchorsPem)
>>>>>>> d0caaa86
	if err != nil {
		return fmt.Errorf("Cannot parse source trust anchors: %s", err)
	}
	errors := []string{}
	links := []string{}
	for _, link := range hc.links {
		// Load the credentials secret
		secret, err := hc.kubeAPI.Interface.CoreV1().Secrets(link.Namespace).Get(ctx, link.ClusterCredentialsSecret, metav1.GetOptions{})
		if err != nil {
			errors = append(errors, fmt.Sprintf("* secret: [%s/%s]: %s", link.Namespace, link.ClusterCredentialsSecret, err))
			continue
		}

		config, err := servicemirror.ParseRemoteClusterSecret(secret)
		if err != nil {
			errors = append(errors, fmt.Sprintf("* secret: [%s/%s]: could not parse config secret: %s", secret.Namespace, secret.Name, err))
			continue
		}

		clientConfig, err := clientcmd.RESTConfigFromKubeConfig(config)
		if err != nil {
			errors = append(errors, fmt.Sprintf("* secret: [%s/%s] cluster: [%s]: unable to parse api config: %s", secret.Namespace, secret.Name, link.TargetClusterName, err))
			continue
		}

		remoteAPI, err := k8s.NewAPIForConfig(clientConfig, "", []string{}, requestTimeout)
		if err != nil {
			errors = append(errors, fmt.Sprintf("* secret: [%s/%s] cluster: [%s]: could not instantiate api for target cluster: %s", secret.Namespace, secret.Name, link.TargetClusterName, err))
			continue
		}

<<<<<<< HEAD
		values, err := FetchCurrentConfiguration(remoteAPI, link.TargetClusterLinkerdNamespace)
=======
		_, cfMap, err := FetchLinkerdConfigMap(ctx, remoteAPI, link.TargetClusterLinkerdNamespace)
>>>>>>> d0caaa86
		if err != nil {
			errors = append(errors, fmt.Sprintf("* %s: unable to fetch anchors: %s", link.TargetClusterName, err))
			continue
		}

		remoteAnchors, err := tls.DecodePEMCertificates(values.Global.IdentityTrustAnchorsPEM)
		if err != nil {
			errors = append(errors, fmt.Sprintf("* %s: cannot parse trust anchors", link.TargetClusterName))
			continue
		}

		// we fail early if the lens are not the same. If they are the
		// same, we can only compare certs one way and be sure we have
		// identical anchors
		if len(remoteAnchors) != len(localAnchors) {
			errors = append(errors, fmt.Sprintf("* %s", link.TargetClusterName))
			continue
		}

		localAnchorsMap := make(map[string]*x509.Certificate)
		for _, c := range localAnchors {
			localAnchorsMap[string(c.Signature)] = c
		}

		for _, remote := range remoteAnchors {
			local, ok := localAnchorsMap[string(remote.Signature)]
			if !ok || !local.Equal(remote) {
				errors = append(errors, fmt.Sprintf("* %s", link.TargetClusterName))
				break
			}
		}
		links = append(links, fmt.Sprintf("\t* %s", link.TargetClusterName))
	}

	if len(errors) > 0 {
		return fmt.Errorf("Problematic clusters:\n    %s", strings.Join(errors, "\n    "))
	}

	if len(links) == 0 {
		return &SkipError{Reason: "no links"}
	}

	return &VerboseSuccess{Message: strings.Join(links, "\n")}
}

/* Gateway mirror checks */

func (hc *HealthChecker) checkIfGatewayMirrorsHaveEndpoints(ctx context.Context) error {
	links := []string{}
	errors := []error{}

	for _, link := range hc.links {
		selector := metav1.ListOptions{LabelSelector: fmt.Sprintf("%s,%s=%s", k8s.MirroredGatewayLabel, k8s.RemoteClusterNameLabel, link.TargetClusterName)}
		gatewayMirrors, err := hc.kubeAPI.CoreV1().Services(metav1.NamespaceAll).List(ctx, selector)
		if err != nil {
			errors = append(errors, err)
			continue
		}

		if len(gatewayMirrors.Items) != 1 {
			errors = append(errors, fmt.Errorf("wrong number (%d) of probe gateways for target cluster %s", len(gatewayMirrors.Items), link.TargetClusterName))
			continue
		}

		svc := gatewayMirrors.Items[0]

		// Check if there is a relevant end-point
		endpoints, err := hc.kubeAPI.CoreV1().Endpoints(svc.Namespace).Get(ctx, svc.Name, metav1.GetOptions{})
		if err != nil || len(endpoints.Subsets) == 0 {
			errors = append(errors, fmt.Errorf("%s.%s mirrored from cluster [%s] has no endpoints", svc.Name, svc.Namespace, svc.Labels[k8s.RemoteClusterNameLabel]))
			continue
		}

		// Check gateway liveness according to probes
		req := public.GatewaysRequest{
			TimeWindow:        "1m",
			RemoteClusterName: link.TargetClusterName,
		}
		rsp, err := hc.apiClient.Gateways(ctx, &req)
		if err != nil {
			errors = append(errors, fmt.Errorf("failed to fetch gateway metrics for %s.%s: %s", svc.Name, svc.Namespace, err))
			continue
		}
		table := rsp.GetOk().GetGatewaysTable()
		if table == nil {
			errors = append(errors, fmt.Errorf("failed to fetch gateway metrics for %s.%s: %s", svc.Name, svc.Namespace, rsp.GetError().GetError()))
			continue
		}
		if len(table.Rows) != 1 {
			errors = append(errors, fmt.Errorf("wrong number of (%d) gateway metrics entries for %s.%s", len(table.Rows), svc.Name, svc.Namespace))
			continue
		}

		row := table.Rows[0]
		if !row.Alive {
			errors = append(errors, fmt.Errorf("liveness checks failed for %s", link.TargetClusterName))
			continue
		}

		links = append(links, fmt.Sprintf("\t* %s", link.TargetClusterName))
	}
	if len(errors) > 0 {
		return joinErrors(errors, 1)
	}

	if len(links) == 0 {
		return &SkipError{Reason: "no links"}
	}

	return &VerboseSuccess{Message: strings.Join(links, "\n")}
}

/* Mirror service checks */

func (hc *HealthChecker) checkIfMirrorServicesHaveEndpoints(ctx context.Context) error {

	var servicesWithNoEndpoints []string
	selector := fmt.Sprintf("%s, !%s", k8s.MirroredResourceLabel, k8s.MirroredGatewayLabel)
	mirrorServices, err := hc.kubeAPI.CoreV1().Services(metav1.NamespaceAll).List(ctx, metav1.ListOptions{LabelSelector: selector})
	if err != nil {
		return err
	}

	for _, svc := range mirrorServices.Items {
		// Check if there is a relevant end-point
		endpoint, err := hc.kubeAPI.CoreV1().Endpoints(svc.Namespace).Get(ctx, svc.Name, metav1.GetOptions{})
		if err != nil || len(endpoint.Subsets) == 0 {
			servicesWithNoEndpoints = append(servicesWithNoEndpoints, fmt.Sprintf("%s.%s mirrored from cluster [%s]", svc.Name, svc.Namespace, svc.Labels[k8s.RemoteClusterNameLabel]))
		}
	}

	if len(servicesWithNoEndpoints) > 0 {
		return fmt.Errorf("Some mirror services do not have endpoints:\n    %s", strings.Join(servicesWithNoEndpoints, "\n    "))
	}

	if len(mirrorServices.Items) == 0 {
		return &SkipError{Reason: "no mirror services"}
	}

	return nil
}

func (hc *HealthChecker) checkForOrphanedServices(ctx context.Context) error {
	errors := []error{}

	selector := fmt.Sprintf("%s, !%s", k8s.MirroredResourceLabel, k8s.MirroredGatewayLabel)
	mirrorServices, err := hc.kubeAPI.CoreV1().Services(metav1.NamespaceAll).List(ctx, metav1.ListOptions{LabelSelector: selector})
	if err != nil {
		return err
	}

	links, err := multicluster.GetLinks(ctx, hc.kubeAPI.DynamicClient)
	if err != nil {
		return err
	}

	for _, svc := range mirrorServices.Items {
		targetCluster := svc.Labels[k8s.RemoteClusterNameLabel]
		hasLink := false
		for _, link := range links {
			if link.TargetClusterName == targetCluster {
				hasLink = true
				break
			}
		}
		if !hasLink {
			errors = append(errors, fmt.Errorf("mirror service %s.%s is not part of any Link", svc.Name, svc.Namespace))
		}
	}

	if len(mirrorServices.Items) == 0 {
		return &SkipError{Reason: "no mirror services"}
	}

	if len(errors) > 0 {
		return joinErrors(errors, 1)
	}
	return nil
}

/* util */

func serviceMirrorComponentsSelector(targetCluster string) string {
	return fmt.Sprintf("%s=%s,%s=%s",
		k8s.ControllerComponentLabel, linkerdServiceMirrorComponentName,
		k8s.RemoteClusterNameLabel, targetCluster)
}

func joinErrors(errs []error, tabDepth int) error {
	indent := strings.Repeat("    ", tabDepth)
	errStrings := []string{}
	for _, err := range errs {
		errStrings = append(errStrings, indent+err.Error())
	}
	return errors.New(strings.Join(errStrings, "\n"))
}<|MERGE_RESOLUTION|>--- conflicted
+++ resolved
@@ -340,13 +340,8 @@
 	return &VerboseSuccess{Message: strings.Join(links, "\n")}
 }
 
-<<<<<<< HEAD
-func (hc *HealthChecker) checkRemoteClusterAnchors() error {
+func (hc *HealthChecker) checkRemoteClusterAnchors(ctx context.Context) error {
 	localAnchors, err := tls.DecodePEMCertificates(hc.linkerdConfig.Global.IdentityTrustAnchorsPEM)
-=======
-func (hc *HealthChecker) checkRemoteClusterAnchors(ctx context.Context) error {
-	localAnchors, err := tls.DecodePEMCertificates(hc.linkerdConfig.Global.IdentityContext.TrustAnchorsPem)
->>>>>>> d0caaa86
 	if err != nil {
 		return fmt.Errorf("Cannot parse source trust anchors: %s", err)
 	}
@@ -378,11 +373,7 @@
 			continue
 		}
 
-<<<<<<< HEAD
 		values, err := FetchCurrentConfiguration(remoteAPI, link.TargetClusterLinkerdNamespace)
-=======
-		_, cfMap, err := FetchLinkerdConfigMap(ctx, remoteAPI, link.TargetClusterLinkerdNamespace)
->>>>>>> d0caaa86
 		if err != nil {
 			errors = append(errors, fmt.Sprintf("* %s: unable to fetch anchors: %s", link.TargetClusterName, err))
 			continue

use crate::Index;
use ahash::{AHashMap as HashMap, AHashSet as HashSet};
use linkerd_policy_controller_core::ProxyProtocol;
use linkerd_policy_controller_k8s_api::{self as k8s, ResourceExt};
use std::collections::hash_map::Entry;

impl kubert::index::IndexNamespacedResource<k8s::policy::Server> for Index {
    fn apply(&mut self, server: k8s::policy::Server) {
        let namespace = server.namespace().unwrap();
        self.ns_or_default(namespace).apply_server(
            server.name(),
            server.metadata.labels.into(),
            server.spec.pod_selector,
            server.spec.port,
            proxy_protocol(server.spec.proxy_protocol),
        );
    }

<<<<<<< HEAD
    pub fn get(&self, name: &str) -> Option<&Server> {
        self.index.get(name)
    }

    pub fn contains_key(&self, name: &str) -> bool {
        self.index.contains_key(name)
    }

    /// Adds an authorization to servers matching `selector`.
    pub(crate) fn add_server_authz(
        &mut self,
        name: &str,
        selector: &ServerSelector,
        authz: ClientAuthorization,
    ) {
        for (srv_name, srv) in self.index.iter_mut() {
            if selector.selects(srv_name, &srv.labels) {
                debug!(server = %srv_name, authz = %name, "Adding authz to server");
                srv.insert_server_authz(name.to_string(), authz.clone());
            } else {
                debug!(server = %srv_name, authz = %name, "Removing authz from server");
                srv.remove_server_authz(name);
=======
    fn delete(&mut self, namespace: String, name: String) {
        if let Entry::Occupied(mut entry) = self.entry(namespace) {
            entry.get_mut().delete_server(&*name);
            if entry.get().is_empty() {
                entry.remove();
>>>>>>> 028680a7
            }
        }
    }

    fn snapshot_keys(&self) -> HashMap<String, HashSet<String>> {
        self.snapshot_servers()
    }
}

fn proxy_protocol(p: Option<k8s::policy::server::ProxyProtocol>) -> Option<ProxyProtocol> {
    match p? {
        k8s::policy::server::ProxyProtocol::Unknown => None,
        k8s::policy::server::ProxyProtocol::Http1 => Some(ProxyProtocol::Http1),
        k8s::policy::server::ProxyProtocol::Http2 => Some(ProxyProtocol::Http2),
        k8s::policy::server::ProxyProtocol::Grpc => Some(ProxyProtocol::Http2),
        k8s::policy::server::ProxyProtocol::Opaque => Some(ProxyProtocol::Opaque),
        k8s::policy::server::ProxyProtocol::Tls => Some(ProxyProtocol::Tls),
    }
}<|MERGE_RESOLUTION|>--- conflicted
+++ resolved
@@ -16,36 +16,11 @@
         );
     }
 
-<<<<<<< HEAD
-    pub fn get(&self, name: &str) -> Option<&Server> {
-        self.index.get(name)
-    }
-
-    pub fn contains_key(&self, name: &str) -> bool {
-        self.index.contains_key(name)
-    }
-
-    /// Adds an authorization to servers matching `selector`.
-    pub(crate) fn add_server_authz(
-        &mut self,
-        name: &str,
-        selector: &ServerSelector,
-        authz: ClientAuthorization,
-    ) {
-        for (srv_name, srv) in self.index.iter_mut() {
-            if selector.selects(srv_name, &srv.labels) {
-                debug!(server = %srv_name, authz = %name, "Adding authz to server");
-                srv.insert_server_authz(name.to_string(), authz.clone());
-            } else {
-                debug!(server = %srv_name, authz = %name, "Removing authz from server");
-                srv.remove_server_authz(name);
-=======
     fn delete(&mut self, namespace: String, name: String) {
         if let Entry::Occupied(mut entry) = self.entry(namespace) {
             entry.get_mut().delete_server(&*name);
             if entry.get().is_empty() {
                 entry.remove();
->>>>>>> 028680a7
             }
         }
     }
